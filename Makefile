--- conflicted
+++ resolved
@@ -1,5 +1,7 @@
 # Image URL to use all building/pushing image targets
 IMG ?= "druid-operator:latest"
+# ENVTEST_K8S_VERSION refers to the version of kubebuilder assets to be downloaded by envtest binary.
+ENVTEST_K8S_VERSION = 1.24.2
 # ENVTEST_K8S_VERSION refers to the version of kubebuilder assets to be downloaded by envtest binary.
 ENVTEST_K8S_VERSION = 1.24.2
 
@@ -16,11 +18,7 @@
 .SHELLFLAGS = -ec
 
 .PHONY: all
-<<<<<<< HEAD
 all: build test lint template docker-build
-=======
-all: build
->>>>>>> 72998b19
 
 ##@ General
 
@@ -63,30 +61,49 @@
 	KUBEBUILDER_ASSETS="$(shell $(ENVTEST) use $(ENVTEST_K8S_VERSION) -p path)" go test ./... -coverprofile cover.out
 
 ##@ Build
-
+##@ Build
+
+.PHONY: build
+build: generate fmt vet ## Build manager binary.
 .PHONY: build
 build: generate fmt vet ## Build manager binary.
 	go build -o bin/manager main.go
 
 .PHONY: run
 run: manifests generate fmt vet ## Run a controller from your host.
+.PHONY: run
+run: manifests generate fmt vet ## Run a controller from your host.
 	go run ./main.go
 
 # helm lint
 lint: 
 	helm lint ./chart
-
+# helm lint
+lint: 
+	helm lint ./chart
+
+template:
+	helm -n druid-operator template cluster-druid-operator ./chart --debug
 template:
 	helm -n druid-operator template cluster-druid-operator ./chart --debug
 
 .PHONY: docker-build
 docker-build: test ## Build docker image with the manager.
 	docker build -t ${IMG} .
-
+.PHONY: docker-build
+docker-build: test ## Build docker image with the manager.
+	docker build -t ${IMG} .
+
+.PHONY: docker-push
+docker-push: ## Push docker image with the manager.
 .PHONY: docker-push
 docker-push: ## Push docker image with the manager.
 	docker push ${IMG}
 
+##@ Deployment
+
+ifndef ignore-not-found
+  ignore-not-found = false
 ##@ Deployment
 
 ifndef ignore-not-found
@@ -140,4 +157,53 @@
 .PHONY: envtest
 envtest: $(ENVTEST) ## Download envtest-setup locally if necessary.
 $(ENVTEST): $(LOCALBIN)
+	test -s $(LOCALBIN)/setup-envtest || GOBIN=$(LOCALBIN) go install sigs.k8s.io/controller-runtime/tools/setup-envtest@latest
+
+.PHONY: install
+install: manifests kustomize ## Install CRDs into the K8s cluster specified in ~/.kube/config.
+	$(KUSTOMIZE) build config/crd | kubectl apply -f -
+
+.PHONY: uninstall
+uninstall: manifests kustomize ## Uninstall CRDs from the K8s cluster specified in ~/.kube/config. Call with ignore-not-found=true to ignore resource not found errors during deletion.
+	$(KUSTOMIZE) build config/crd | kubectl delete --ignore-not-found=$(ignore-not-found) -f -
+
+.PHONY: deploy
+deploy: manifests kustomize ## Deploy controller to the K8s cluster specified in ~/.kube/config.
+	cd config/manager && $(KUSTOMIZE) edit set image controller=${IMG}
+	$(KUSTOMIZE) build config/default | kubectl apply -f -
+
+.PHONY: undeploy
+undeploy: ## Undeploy controller from the K8s cluster specified in ~/.kube/config. Call with ignore-not-found=true to ignore resource not found errors during deletion.
+	$(KUSTOMIZE) build config/default | kubectl delete --ignore-not-found=$(ignore-not-found) -f -
+
+##@ Build Dependencies
+
+## Location to install dependencies to
+LOCALBIN ?= $(shell pwd)/bin
+$(LOCALBIN):
+	mkdir -p $(LOCALBIN)
+
+## Tool Binaries
+KUSTOMIZE ?= $(LOCALBIN)/kustomize
+CONTROLLER_GEN ?= $(LOCALBIN)/controller-gen
+ENVTEST ?= $(LOCALBIN)/setup-envtest
+
+## Tool Versions
+KUSTOMIZE_VERSION ?= v3.8.7
+CONTROLLER_TOOLS_VERSION ?= v0.9.2
+
+KUSTOMIZE_INSTALL_SCRIPT ?= "https://raw.githubusercontent.com/kubernetes-sigs/kustomize/master/hack/install_kustomize.sh"
+.PHONY: kustomize
+kustomize: $(KUSTOMIZE) ## Download kustomize locally if necessary.
+$(KUSTOMIZE): $(LOCALBIN)
+	test -s $(LOCALBIN)/kustomize || { curl -s $(KUSTOMIZE_INSTALL_SCRIPT) | bash -s -- $(subst v,,$(KUSTOMIZE_VERSION)) $(LOCALBIN); }
+
+.PHONY: controller-gen
+controller-gen: $(CONTROLLER_GEN) ## Download controller-gen locally if necessary.
+$(CONTROLLER_GEN): $(LOCALBIN)
+	test -s $(LOCALBIN)/controller-gen || GOBIN=$(LOCALBIN) go install sigs.k8s.io/controller-tools/cmd/controller-gen@$(CONTROLLER_TOOLS_VERSION)
+
+.PHONY: envtest
+envtest: $(ENVTEST) ## Download envtest-setup locally if necessary.
+$(ENVTEST): $(LOCALBIN)
 	test -s $(LOCALBIN)/setup-envtest || GOBIN=$(LOCALBIN) go install sigs.k8s.io/controller-runtime/tools/setup-envtest@latest