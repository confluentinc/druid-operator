--- conflicted
+++ resolved
@@ -72,39 +72,6 @@
 test: manifests generate fmt vet envtest ## Run tests.
 	KUBEBUILDER_ASSETS="$(shell $(ENVTEST) use $(ENVTEST_K8S_VERSION) --bin-dir $(LOCALBIN) -p path)" go test ./... -coverprofile cover.out
 
-<<<<<<< HEAD
-# Build the docker image
-docker-build: generate manifests
-	docker build . -t ${IMG}
-
-# Push the docker image
-docker-push:
-	docker push ${IMG}
-
-# find or download controller-gen
-# download controller-gen if necessary
-controller-gen:
-ifeq (, $(shell which controller-gen))
-	@{ \
-	set -e ;\
-	CONTROLLER_GEN_TMP_DIR=$$(mktemp -d) ;\
-	cd $$CONTROLLER_GEN_TMP_DIR ;\
-	go mod init tmp ;\
-	go get sigs.k8s.io/controller-tools/cmd/controller-gen@v0.6.0-beta.0 ;\
-	rm -rf $$CONTROLLER_GEN_TMP_DIR ;\
-	}
-CONTROLLER_GEN=$(GOBIN)/controller-gen
-else
-CONTROLLER_GEN=$(shell which controller-gen)
-endif
-
-init-ci:
-	# Install kubebuilder
-	curl -L -O "https://github.com/kubernetes-sigs/kubebuilder/releases/download/v${KUBEBUILDER_VERSION}/kubebuilder_${KUBEBUILDER_VERSION}_linux_${OS_ARCH}.tar.gz"
-	sudo mkdir -p /usr/local/kubebuilder && \
-		sudo tar -zxvf kubebuilder_${KUBEBUILDER_VERSION}_linux_${OS_ARCH}.tar.gz --strip-components=1 -C /usr/local/kubebuilder/
-	export PATH=$PATH:/usr/local/kubebuilder/bin
-=======
 .PHONY: e2e
 e2e: ## Runs e2e tests
 	e2e/e2e.sh
@@ -167,6 +134,12 @@
   ignore-not-found = false
 endif
 
+init-ci:
+	# Install kubebuilder
+	curl -L -O "https://github.com/kubernetes-sigs/kubebuilder/releases/download/v${KUBEBUILDER_VERSION}/kubebuilder_${KUBEBUILDER_VERSION}_linux_${OS_ARCH}.tar.gz"
+	sudo mkdir -p /usr/local/kubebuilder && \
+		sudo tar -zxvf kubebuilder_${KUBEBUILDER_VERSION}_linux_${OS_ARCH}.tar.gz --strip-components=1 -C /usr/local/kubebuilder/
+	export PATH=$PATH:/usr/local/kubebuilder/bin
 .PHONY: install
 install: manifests kustomize ## Install CRDs into the K8s cluster specified in ~/.kube/config.
 	$(KUSTOMIZE) build config/crd | kubectl apply -f -
@@ -318,4 +291,3 @@
 .PHONY: deploy-testjob
 deploy-testjob:
 	kubectl create job wiki-test --image=${IMG_KIND}:${TEST_IMG_TAG}  -- sh /wikipedia-test.sh
->>>>>>> d0c9e608
