--- conflicted
+++ resolved
@@ -6,11 +6,7 @@
 metadata:
   name: tiny-cluster
 spec:
-<<<<<<< HEAD
   image: confluent-docker.jfrog.io/confluentinc/cc-druid:v1.202.0
-=======
-  image: apache/druid:25.0.0
->>>>>>> d0c9e608
   # Optionally specify image for all nodes. Can be specify on nodes also
   # imagePullSecrets:
   # - name: tutu
@@ -76,7 +72,6 @@
     druid.metadata.storage.connector.password=druidpgpassword
 
     # Deep Storage
-<<<<<<< HEAD
     # druid.storage.type=local
     # druid.storage.storageDirectory=/druid/deepstorage
     druid.storage.type=s3
@@ -93,10 +88,6 @@
     druid.s3.accessKey=AKIAIOSFODNN7EXAMPLE
     druid.s3.secretKey=wJalrXUtnFEMI/K7MDENG/bPxRfiCYEXAMPLEKEY
 
-=======
-    druid.storage.type=local
-    druid.storage.storageDirectory=/druid/deepstorage
->>>>>>> d0c9e608
     #
     # Extensions
     #
@@ -365,11 +356,7 @@
         druid.server.http.numThreads=5
         druid.processing.numMergeBuffers=1
         druid.processing.numThreads=1
-<<<<<<< HEAD
         druid.processing.buffer.sizeBytes=268435456
-=======
-
->>>>>>> d0c9e608
         # Segment storage
         druid.segmentCache.locations=[{\"path\":\"/druid/data/segments\",\"maxSize\":10737418240}]
         druid.server.maxSize=10737418240
