--- conflicted
+++ resolved
@@ -6,11 +6,7 @@
 metadata:
   name: tiny-cluster
 spec:
-<<<<<<< HEAD
   image: confluent-docker.jfrog.io/confluentinc/cc-druid:v1.202.0
-=======
-  image: apache/druid:0.22.1
->>>>>>> 72998b19
   # Optionally specify image for all nodes. Can be specify on nodes also
   # imagePullSecrets:
   # - name: tutu
@@ -76,7 +72,6 @@
     druid.metadata.storage.connector.password=druidpgpassword
 
     # Deep Storage
-<<<<<<< HEAD
     # druid.storage.type=local
     # druid.storage.storageDirectory=/druid/deepstorage
     druid.storage.type=s3
@@ -93,10 +88,6 @@
     druid.s3.accessKey=AKIAIOSFODNN7EXAMPLE
     druid.s3.secretKey=wJalrXUtnFEMI/K7MDENG/bPxRfiCYEXAMPLEKEY
 
-=======
-    druid.storage.type=local
-    druid.storage.storageDirectory=/druid/deepstorage
->>>>>>> 72998b19
     #
     # Extensions
     #
@@ -111,6 +102,170 @@
     druid.indexer.logs.type=file
     druid.indexer.logs.directory=/druid/data/indexing-logs
     druid.lookup.enableLookupSyncOnStartup=false
+
+  metricDimensions.json: |-
+    {
+      "query/time" : { "dimensions" : ["dataSource", "type"], "type" : "timer"},
+      "query/bytes" : { "dimensions" : ["dataSource", "type"], "type" : "count"},
+      "query/node/time" : { "dimensions" : ["server"], "type" : "timer"},
+      "query/node/ttfb" : { "dimensions" : ["server"], "type" : "timer"},
+      "query/node/bytes" : { "dimensions" : ["server"], "type" : "count"},
+      "query/node/backpressure": { "dimensions" : ["server"], "type" : "timer"},
+      "query/intervalChunk/time" : { "dimensions" : [], "type" : "timer"},
+
+      "query/segment/time" : { "dimensions" : [], "type" : "timer"},
+      "query/wait/time" : { "dimensions" : [], "type" : "timer"},
+      "segment/scan/pending" : { "dimensions" : [], "type" : "gauge"},
+      "query/segmentAndCache/time" : { "dimensions" : [], "type" : "timer" },
+      "query/cpu/time" : { "dimensions" : ["dataSource", "type"], "type" : "timer" },
+
+      "query/count" : { "dimensions" : [], "type" : "count" },
+      "query/success/count" : { "dimensions" : [], "type" : "count" },
+      "query/failed/count" : { "dimensions" : [], "type" : "count" },
+      "query/interrupted/count" : { "dimensions" : [], "type" : "count" },
+      "query/timeout/count" : { "dimensions" : [], "type" : "count" },
+
+      "query/cache/delta/numEntries" : { "dimensions" : [], "type" : "count" },
+      "query/cache/delta/sizeBytes" : { "dimensions" : [], "type" : "count" },
+      "query/cache/delta/hits" : { "dimensions" : [], "type" : "count" },
+      "query/cache/delta/misses" : { "dimensions" : [], "type" : "count" },
+      "query/cache/delta/evictions" : { "dimensions" : [], "type" : "count" },
+      "query/cache/delta/hitRate" : { "dimensions" : [], "type" : "count", "convertRange" : true },
+      "query/cache/delta/averageBytes" : { "dimensions" : [], "type" : "count" },
+      "query/cache/delta/timeouts" : { "dimensions" : [], "type" : "count" },
+      "query/cache/delta/errors" : { "dimensions" : [], "type" : "count" },
+
+      "query/cache/total/numEntries" : { "dimensions" : [], "type" : "gauge" },
+      "query/cache/total/sizeBytes" : { "dimensions" : [], "type" : "gauge" },
+      "query/cache/total/hits" : { "dimensions" : [], "type" : "gauge" },
+      "query/cache/total/misses" : { "dimensions" : [], "type" : "gauge" },
+      "query/cache/total/evictions" : { "dimensions" : [], "type" : "gauge" },
+      "query/cache/total/hitRate" : { "dimensions" : [], "type" : "gauge", "convertRange" : true },
+      "query/cache/total/averageBytes" : { "dimensions" : [], "type" : "gauge" },
+      "query/cache/total/timeouts" : { "dimensions" : [], "type" : "gauge" },
+      "query/cache/total/errors" : { "dimensions" : [], "type" : "gauge" },
+
+      "ingest/events/thrownAway" : { "dimensions" : ["dataSource"], "type" : "count" },
+      "ingest/events/unparseable" : { "dimensions" : ["dataSource"], "type" : "count" },
+      "ingest/events/duplicate" : { "dimensions" : ["dataSource"], "type" : "count" },
+      "ingest/events/processed" : { "dimensions" : ["dataSource", "taskType", "taskId"], "type" : "count" },
+      "ingest/events/messageGap" : { "dimensions" : ["dataSource"], "type" : "gauge" },
+      "ingest/rows/output" : { "dimensions" : ["dataSource"], "type" : "count" },
+      "ingest/persists/count" : { "dimensions" : ["dataSource"], "type" : "count" },
+      "ingest/persists/time" : { "dimensions" : ["dataSource"], "type" : "timer" },
+      "ingest/persists/cpu" : { "dimensions" : ["dataSource"], "type" : "timer" },
+      "ingest/persists/backPressure" : { "dimensions" : ["dataSource"], "type" : "gauge" },
+      "ingest/persists/failed" : { "dimensions" : ["dataSource"], "type" : "count" },
+      "ingest/handoff/failed" : { "dimensions" : ["dataSource"], "type" : "count" },
+      "ingest/merge/time" : { "dimensions" : ["dataSource"], "type" : "timer" },
+      "ingest/merge/cpu" : { "dimensions" : ["dataSource"], "type" : "timer" },
+
+      "ingest/kafka/lag" : { "dimensions" : ["dataSource"], "type" : "gauge" },
+      "ingest/kafka/maxLag" : { "dimensions" : ["dataSource"], "type" : "gauge" },
+      "ingest/kafka/avgLag" : { "dimensions" : ["dataSource"], "type" : "gauge" },
+
+      "task/success/count" : { "dimensions" : ["dataSource"], "type" : "count" },
+      "task/failed/count" : { "dimensions" : ["dataSource"], "type" : "count" },
+      "task/running/count" : { "dimensions" : ["dataSource"], "type" : "gauge" },
+      "task/pending/count" : { "dimensions" : ["dataSource"], "type" : "gauge" },
+      "task/waiting/count" : { "dimensions" : ["dataSource"], "type" : "gauge" },
+
+      "taskSlot/total/count" : { "dimensions" : [], "type" : "gauge" },
+      "taskSlot/idle/count" : { "dimensions" : [], "type" : "gauge" },
+      "taskSlot/busy/count" : { "dimensions" : [], "type" : "gauge" },
+      "taskSlot/lazy/count" : { "dimensions" : [], "type" : "gauge" },
+      "taskSlot/blacklisted/count" : { "dimensions" : [], "type" : "gauge" },
+
+      "task/run/time" : { "dimensions" : ["dataSource", "taskType"], "type" : "timer" },
+      "segment/added/bytes" : { "dimensions" : ["dataSource", "taskType"], "type" : "count" },
+      "segment/moved/bytes" : { "dimensions" : ["dataSource", "taskType"], "type" : "count" },
+      "segment/nuked/bytes" : { "dimensions" : ["dataSource", "taskType"], "type" : "count" },
+
+      "segment/assigned/count" : { "dimensions" : ["tier"], "type" : "count" },
+      "segment/moved/count" : { "dimensions" : ["tier"], "type" : "count" },
+      "segment/dropped/count" : { "dimensions" : ["tier"], "type" : "count" },
+      "segment/deleted/count" : { "dimensions" : ["tier"], "type" : "count" },
+      "segment/unneeded/count" : { "dimensions" : ["tier"], "type" : "count" },
+      "segment/unavailable/count" : { "dimensions" : ["dataSource"], "type" : "gauge" },
+      "segment/underReplicated/count" : { "dimensions" : ["dataSource", "tier"], "type" : "gauge" },
+      "segment/cost/raw" : { "dimensions" : ["tier"], "type" : "count" },
+      "segment/cost/normalization" : { "dimensions" : ["tier"], "type" : "count" },
+      "segment/cost/normalized" : { "dimensions" : ["tier"], "type" : "count" },
+      "segment/loadQueue/size" : { "dimensions" : ["server"], "type" : "gauge" },
+      "segment/loadQueue/failed" : { "dimensions" : ["server"], "type" : "gauge" },
+      "segment/loadQueue/count" : { "dimensions" : ["server"], "type" : "gauge" },
+      "segment/dropQueue/count" : { "dimensions" : ["server"], "type" : "gauge" },
+      "segment/size" : { "dimensions" : ["dataSource"], "type" : "gauge" },
+      "segment/overShadowed/count" : { "dimensions" : [], "type" : "gauge" },
+
+      "segment/max" : { "dimensions" : [], "type" : "gauge"},
+      "segment/used" : { "dimensions" : ["dataSource", "tier", "priority"], "type" : "gauge" },
+      "segment/usedPercent" : { "dimensions" : ["dataSource", "tier", "priority"], "type" : "gauge", "convertRange" : true },
+      "segment/pendingDelete" : { "dimensions" : [], "type" : "gauge"},
+
+      "jvm/pool/committed" : { "dimensions" : ["poolKind", "poolName"], "type" : "gauge" },
+      "jvm/pool/init" : { "dimensions" : ["poolKind", "poolName"], "type" : "gauge" },
+      "jvm/pool/max" : { "dimensions" : ["poolKind", "poolName"], "type" : "gauge" },
+      "jvm/pool/used" : { "dimensions" : ["poolKind", "poolName"], "type" : "gauge" },
+      "jvm/bufferpool/count" : { "dimensions" : ["bufferpoolName"], "type" : "gauge" },
+      "jvm/bufferpool/used" : { "dimensions" : ["bufferpoolName"], "type" : "gauge" },
+      "jvm/bufferpool/capacity" : { "dimensions" : ["bufferpoolName"], "type" : "gauge" },
+      "jvm/mem/init" : { "dimensions" : ["memKind"], "type" : "gauge" },
+      "jvm/mem/max" : { "dimensions" : ["memKind"], "type" : "gauge" },
+      "jvm/mem/used" : { "dimensions" : ["memKind"], "type" : "gauge" },
+      "jvm/mem/committed" : { "dimensions" : ["memKind"], "type" : "gauge" },
+      "jvm/gc/count" : { "dimensions" : ["gcName", "gcGen"], "type" : "count" },
+      "jvm/gc/cpu" : { "dimensions" : ["gcName", "gcGen"], "type" : "count" },
+
+      "ingest/events/buffered" : { "dimensions" : ["serviceName", "bufferCapacity"], "type" : "gauge"},
+
+      "sys/swap/free" : { "dimensions" : [], "type" : "gauge"},
+      "sys/swap/max" : { "dimensions" : [], "type" : "gauge"},
+      "sys/swap/pageIn" : { "dimensions" : [], "type" : "gauge"},
+      "sys/swap/pageOut" : { "dimensions" : [], "type" : "gauge"},
+      "sys/disk/write/count" : { "dimensions" : ["fsDevName"], "type" : "count"},
+      "sys/disk/read/count" : { "dimensions" : ["fsDevName"], "type" : "count"},
+      "sys/disk/write/size" : { "dimensions" : ["fsDevName"], "type" : "count"},
+      "sys/disk/read/size" : { "dimensions" : ["fsDevName"], "type" : "count"},
+      "sys/net/write/size" : { "dimensions" : [], "type" : "count"},
+      "sys/net/read/size" : { "dimensions" : [], "type" : "count"},
+      "sys/fs/used" : { "dimensions" : ["fsDevName", "fsDirName", "fsTypeName", "fsSysTypeName", "fsOptions"], "type" : "gauge"},
+      "sys/fs/max" : { "dimensions" : ["fsDevName", "fsDirName", "fsTypeName", "fsSysTypeName", "fsOptions"], "type" : "gauge"},
+      "sys/mem/used" : { "dimensions" : [], "type" : "gauge"},
+      "sys/mem/max" : { "dimensions" : [], "type" : "gauge"},
+      "sys/storage/used" : { "dimensions" : ["fsDirName"], "type" : "gauge"},
+      "sys/cpu" : { "dimensions" : ["cpuName", "cpuTime"], "type" : "gauge"},
+
+      "coordinator-segment/count" : { "dimensions" : ["dataSource"], "type" : "gauge" },
+      "historical-segment/count" : { "dimensions" : ["dataSource", "tier", "priority"], "type" : "gauge" },
+
+      "jetty/numOpenConnections" : { "dimensions" : [], "type" : "gauge" },
+      "query/cache/caffeine/total/requests" : { "dimensions" : [], "type" : "gauge" },
+      "query/cache/caffeine/total/loadTime" : { "dimensions" : [], "type" : "gauge" },
+      "query/cache/caffeine/total/evictionBytes" : { "dimensions" : [], "type" : "gauge" },
+      "query/cache/memcached/total" : { "dimensions" : ["[MEM] Reconnecting Nodes (ReconnectQueue)",
+        "[MEM] Request Rate: All",
+        "[MEM] Average Bytes written to OS per write",
+        "[MEM] Average Bytes read from OS per read",
+        "[MEM] Response Rate: All (Failure + Success + Retry)",
+        "[MEM] Response Rate: Retry",
+        "[MEM] Response Rate: Failure",
+        "[MEM] Response Rate: Success"],
+        "type" : "gauge" },
+      "query/cache/caffeine/delta/requests" : { "dimensions" : [], "type" : "count" },
+      "query/cache/caffeine/delta/loadTime" : { "dimensions" : [], "type" : "count" },
+      "query/cache/caffeine/delta/evictionBytes" : { "dimensions" : [], "type" : "count" },
+      "query/cache/memcached/delta" : { "dimensions" : ["[MEM] Reconnecting Nodes (ReconnectQueue)",
+        "[MEM] Request Rate: All",
+        "[MEM] Average Bytes written to OS per write",
+        "[MEM] Average Bytes read from OS per read",
+        "[MEM] Response Rate: All (Failure + Success + Retry)",
+        "[MEM] Response Rate: Retry",
+        "[MEM] Response Rate: Failure",
+        "[MEM] Response Rate: Success"],
+        "type" : "count" }
+    }
+
 
   metricDimensions.json: |-
     {
@@ -365,11 +520,7 @@
         druid.server.http.numThreads=5
         druid.processing.numMergeBuffers=1
         druid.processing.numThreads=1
-<<<<<<< HEAD
         druid.processing.buffer.sizeBytes=268435456
-=======
-
->>>>>>> 72998b19
         # Segment storage
         druid.segmentCache.locations=[{\"path\":\"/druid/data/segments\",\"maxSize\":10737418240}]
         druid.server.maxSize=10737418240
