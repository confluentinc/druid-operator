package v1alpha1

import (
	"encoding/json"

	appsv1 "k8s.io/api/apps/v1"
	autoscalev2 "k8s.io/api/autoscaling/v2"
	v1 "k8s.io/api/core/v1"
	networkingv1 "k8s.io/api/networking/v1"
	policyv1 "k8s.io/api/policy/v1"
	metav1 "k8s.io/apimachinery/pkg/apis/meta/v1"
)

// druid-operator deploys a druid cluster from given spec below, based on the spec it would create following
// k8s resources
// - one ConfigMap containing common.runtime.properties
// - for each item in the "nodes" field in spec
//   - one StatefulSet that manages one or more Druid pods with same config
//   - one ConfigMap containing runtime.properties, jvm.config, log4j.xml contents to be used by above Pods
//   - zero or more Headless/ClusterIP/LoadBalancer etc Service resources backed by above Pods
//   - optional PodDisruptionBudget resource for the StatefulSet
//

// EDIT THIS FILE!  THIS IS SCAFFOLDING FOR YOU TO OWN!
// NOTE: json tags are required.  Any new fields you add must have json tags for the fields to be serialized.

// AdditionalContainer defines the additional sidecar container
type AdditionalContainer struct {
	// List of configurations to use which are not present or to override default implementation configurations

	// This is the image for the additional container to run.
	// +required
	Image string `json:"image"`

	// This is the name of the additional container.
	// +required
	ContainerName string `json:"containerName"`

	// This is the command for the additional container to run.
	// +required
	Command []string `json:"command"`

	// If not present, will be taken from top level spec
	// +optional
	ImagePullPolicy v1.PullPolicy `json:"imagePullPolicy,omitempty"`

	// Argument to call the command
	// +optional
	Args []string `json:"args,omitempty"`

	// ContainerSecurityContext. If not present, will be taken from top level pod
	// +optional
	ContainerSecurityContext *v1.SecurityContext `json:"securityContext,omitempty"`

	// CPU/Memory Resources
	// +optional
	Resources v1.ResourceRequirements `json:"resources,omitempty"`

	// Volumes etc for the Druid pods
	// +optional
	VolumeMounts []v1.VolumeMount `json:"volumeMounts,omitempty"`

	// Environment variables for the Additional Container
	// +optional
	Env []v1.EnvVar `json:"env,omitempty"`

	// Extra environment variables
	// +optional
	EnvFrom []v1.EnvFromSource `json:"envFrom,omitempty"`
}

// DruidSpec defines the desired state of Druid
type DruidSpec struct {

	// Ignored is now deprecated API. In order to avoid reconciliation of objects use the
	// druid.apache.org/ignored: "true" annotation
	// +optional
	// +kubebuilder:default:=false
	Ignored bool `json:"ignored,omitempty"`

	// common.runtime.properties contents
	// +required
	CommonRuntimeProperties string `json:"common.runtime.properties"`

	// Optional: Default is true, will delete the sts pod if sts is set to ordered ready to ensure
	// issue: https://github.com/kubernetes/kubernetes/issues/67250
	// doc: https://kubernetes.io/docs/concepts/workloads/controllers/statefulset/#forced-rollback

	// +optional
	ForceDeleteStsPodOnError bool `json:"forceDeleteStsPodOnError,omitempty"`

	// ScalePvcSts, defaults to false. When enabled, operator will allow volume expansion of sts and pvc's.
	// +optional
	ScalePvcSts bool `json:"scalePvcSts,omitempty"`

	// In-container directory to mount with common.runtime.properties
	// +required
	CommonConfigMountPath string `json:"commonConfigMountPath"`

	// Default is set to false, pvc shall be deleted on deletion of CR
	// +optional
	DisablePVCDeletionFinalizer bool `json:"disablePVCDeletionFinalizer,omitempty"`

	// Default is set to true, orphaned ( unmounted pvc's ) shall be cleaned up by the operator.
	// +optional
	DeleteOrphanPvc bool `json:"deleteOrphanPvc"`

<<<<<<< HEAD
	// Required: Command to be run on container start
=======
	// Path to druid start script to be run on container start
	// +required
>>>>>>> d0c9e608
	StartScript string `json:"startScript"`

	// Optional: bash/sh entry arg. Set startScript to `sh` or `bash` to customize entryArg
	// For example, the container can run `sh -c "${EntryArg} && ${DruidScript} {nodeType}"`
	EntryArg string `json:"entryArg,omitempty"`

	// Optional: Customized druid shell script path. If not set, the default would be "bin/run-druid.sh"
	DruidScript string `json:"druidScript,omitempty"`

	// Required here or at nodeSpec level
	// +optional
	Image string `json:"image,omitempty"`

	// ServiceAccount for the druid cluster
	// +optional
	ServiceAccount string `json:"serviceAccount,omitempty"`

	// imagePullSecrets for private registries
	// +optional
	ImagePullSecrets []v1.LocalObjectReference `json:"imagePullSecrets,omitempty"`

	// +optional
	ImagePullPolicy v1.PullPolicy `json:"imagePullPolicy,omitempty"`

	// Environment variables for druid containers
	// +optional
	Env []v1.EnvVar `json:"env,omitempty"`

	// Extra environment variables
	// +optional
	EnvFrom []v1.EnvFromSource `json:"envFrom,omitempty"`

	// jvm options for druid jvm processes
	// +optional
	JvmOptions string `json:"jvm.options,omitempty"`

	// log4j config contents
	// +optional
	Log4jConfig string `json:"log4j.config,omitempty"`

	// druid pods pod-security-context
	// +optional
	PodSecurityContext *v1.PodSecurityContext `json:"securityContext,omitempty"`

	// druid pods container-security-context
	// +optional
	ContainerSecurityContext *v1.SecurityContext `json:"containerSecurityContext,omitempty"`

	// volumes etc for the Druid pods
	// +optional
	VolumeClaimTemplates []v1.PersistentVolumeClaim `json:"volumeClaimTemplates,omitempty"`
	// +optional
	VolumeMounts []v1.VolumeMount `json:"volumeMounts,omitempty"`
	// +optional
	Volumes []v1.Volume `json:"volumes,omitempty"`

	// Custom annotations to be populated in Druid pods
	// +optional
	PodAnnotations map[string]string `json:"podAnnotations,omitempty"`

	// By default, it is set to "parallel"
	// +optional
	PodManagementPolicy appsv1.PodManagementPolicyType `json:"podManagementPolicy,omitempty"`

	// Custom labels to be populated in Druid pods
	// +optional
	PodLabels map[string]string `json:"podLabels,omitempty"`

	// +optional
	UpdateStrategy *appsv1.StatefulSetUpdateStrategy `json:"updateStrategy,omitempty"`

	// Port is set to druid.port if not specified with httpGet handler
	// +optional
	LivenessProbe *v1.Probe `json:"livenessProbe,omitempty"`

	// Port is set to druid.port if not specified with httpGet handler
	// +optional
	ReadinessProbe *v1.Probe `json:"readinessProbe,omitempty"`

	// StartupProbe for nodeSpec
	// +optional
	StartUpProbe *v1.Probe `json:"startUpProbe,omitempty"`

	// k8s service resources to be created for each Druid statefulsets
	// +optional
	Services []v1.Service `json:"services,omitempty"`

	// Node selector to be used by Druid statefulsets
	// +optional
	NodeSelector map[string]string `json:"nodeSelector,omitempty"`

	// Toleration to be used in order to run Druid on nodes tainted
	// +optional
	Tolerations []v1.Toleration `json:"tolerations,omitempty"`

	// Affinity to be used to for enabling node, pod affinity and anti-affinity
	// +optional
	Affinity *v1.Affinity `json:"affinity,omitempty"`

	// Spec used to create StatefulSet specs etc, Many of the fields above can be overridden at the specific
	// node spec level.
	// Key in following map can be arbitrary string that helps you identify resources(pods, statefulsets etc) for specific nodeSpec.
	// But, it is used in the k8s resource names, so it must be compliant with restrictions
	// placed on k8s resource names.
	// that is, it must match regex '[a-z0-9]([-a-z0-9]*[a-z0-9])?(\\.[a-z0-9]([-a-z0-9]*[a-z0-9])?)*'

	// +required
	Nodes map[string]DruidNodeSpec `json:"nodes"`

	// Operator deploys the sidecar container based on these properties. Sidecar will be deployed for all the Druid pods.
	// +optional
	AdditionalContainer []AdditionalContainer `json:"additionalContainer,omitempty"`

	// Operator deploys above list of nodes in the Druid prescribed order of Historical, Overlord, MiddleManager,
	// Broker, Coordinator etc.
	// If set to true then operator checks the rollout status of previous version StateSets before updating next.
	// Used only for updates.

	// +optional
	RollingDeploy bool `json:"rollingDeploy,omitempty"`

	// futuristic stuff to make Druid dependency setup extensible from within Druid operator
	// ignore for now.
	// +optional
	Zookeeper *ZookeeperSpec `json:"zookeeper,omitempty"`
	// +optional
	MetadataStore *MetadataStoreSpec `json:"metadataStore,omitempty"`
<<<<<<< HEAD
	DeepStorage   *DeepStorageSpec   `json:"deepStorage,omitempty"`

	// Optional: Custom Dimension Map Path for statsd emitter
	DimensionsMapPath   string `json:"metricDimensions.json,omitempty"`
	KafkaPropertiesPath string `json:"kafka.properties,omitempty"`
=======
	// +optional
	DeepStorage *DeepStorageSpec `json:"deepStorage,omitempty"`

	// Custom Dimension Map Path for statsd emitter
	// +optional
	DimensionsMapPath string `json:"metricDimensions.json,omitempty"`
>>>>>>> d0c9e608
}

type DruidNodeSpec struct {
	// Druid node type
	// +required
	// +kubebuilder:validation:Enum:=historical;overlord;middleManager;indexer;broker;coordinator;router
	NodeType string `json:"nodeType"`

	// Port used by Druid Process
	// +required
	DruidPort int32 `json:"druid.port"`

	// Defaults to statefulsets.
	// Note: volumeClaimTemplates are ignored when kind=Deployment
	// +optional
	Kind string `json:"kind,omitempty"`

	// +required
	// +kubebuilder:validation:Minimum=0
	Replicas int32 `json:"replicas"`

	// +optional
	PodLabels map[string]string `json:"podLabels,omitempty"`

	// +optional
	PodDisruptionBudgetSpec *policyv1.PodDisruptionBudgetSpec `json:"podDisruptionBudgetSpec,omitempty"`

	// +required
	RuntimeProperties string `json:"runtime.properties"`

	// This overrides JvmOptions at top level
	// +optional
	JvmOptions string `json:"jvm.options,omitempty"`

	// This appends extra jvm options to JvmOptions field
	// +optional
	ExtraJvmOptions string `json:"extra.jvm.options,omitempty"`

	// This overrides Log4jConfig at top level
	// +optional
	Log4jConfig string `json:"log4j.config,omitempty"`

	// in-container directory to mount with runtime.properties, jvm.config, log4j2.xml files
	// +required
	NodeConfigMountPath string `json:"nodeConfigMountPath"`

	// Overrides services at top level
	// +optional
	Services []v1.Service `json:"services,omitempty"`

	// Toleration to be used in order to run Druid on nodes tainted
	// +optional
	Tolerations []v1.Toleration `json:"tolerations,omitempty"`

	// Affinity to be used to for enabling node, pod affinity and anti-affinity
	// +optional
	Affinity *v1.Affinity `json:"affinity,omitempty"`

<<<<<<< HEAD
	// Optional: node selector to be used by Druid statefulsets
	NodeSelector map[string]string `json:"nodeSelector,omitempty"`

	// Optional: terminationGracePeriod
=======
	// Node selector to be used by Druid statefulsets
	// +optional
	NodeSelector map[string]string `json:"nodeSelector,omitempty"`

	// +optional
>>>>>>> d0c9e608
	TerminationGracePeriodSeconds *int64 `json:"terminationGracePeriodSeconds,omitempty"`

	// Extra ports to be added to pod spec
	// +optional
	Ports []v1.ContainerPort `json:"ports,omitempty"`

	// Overrides image from top level, Required if no image specified at top level
	// +optional
	Image string `json:"image,omitempty"`

	// Overrides imagePullSecrets from top level
	// +optional
	ImagePullSecrets []v1.LocalObjectReference `json:"imagePullSecrets,omitempty"`

	// Overrides imagePullPolicy from top level
	// +optional
	ImagePullPolicy v1.PullPolicy `json:"imagePullPolicy,omitempty"`

	// Extra environment variables
	// +optional
	Env []v1.EnvVar `json:"env,omitempty"`

	// Extra environment variables
	// +optional
	EnvFrom []v1.EnvFromSource `json:"envFrom,omitempty"`

	// CPU/Memory Resources
	// +optional
	Resources v1.ResourceRequirements `json:"resources,omitempty"`

	// Overrides securityContext at top level
	// +optional
	PodSecurityContext *v1.PodSecurityContext `json:"securityContext,omitempty"`

	// Druid pods container-security-context
	// +optional
	ContainerSecurityContext *v1.SecurityContext `json:"containerSecurityContext,omitempty"`

	// Custom annotations to be populated in Druid pods
	// +optional
	PodAnnotations map[string]string `json:"podAnnotations,omitempty"`

	// By default, it is set to "parallel"
	// +optional
	PodManagementPolicy appsv1.PodManagementPolicyType `json:"podManagementPolicy,omitempty"`

	// maxSurge for deployment object, only applicable if kind=Deployment, by default set to 25%
	// +optional
	MaxSurge *int32 `json:"maxSurge,omitempty"`

	// maxUnavailable for deployment object, only applicable if kind=Deployment, by default set to 25%
	// +optional
	MaxUnavailable *int32 `json:"maxUnavailable,omitempty"`

	// +optional
	UpdateStrategy *appsv1.StatefulSetUpdateStrategy `json:"updateStrategy,omitempty"`

	// +optional
	LivenessProbe *v1.Probe `json:"livenessProbe,omitempty"`

	// +optional
	ReadinessProbe *v1.Probe `json:"readinessProbe,omitempty"`

	// StartupProbe for nodeSpec
	// +optional
	StartUpProbes *v1.Probe `json:"startUpProbes,omitempty"`

	// Ingress Annoatations to be populated in ingress spec
	// +optional
	IngressAnnotations map[string]string `json:"ingressAnnotations,omitempty"`

	// Ingress Spec
	// +optional
	Ingress *networkingv1.IngressSpec `json:"ingress,omitempty"`

	// +optional
	PersistentVolumeClaim []v1.PersistentVolumeClaim `json:"persistentVolumeClaim,omitempty"`

	// +optional
	Lifecycle *v1.Lifecycle `json:"lifecycle,omitempty"`

	// +optional
	HPAutoScaler *autoscalev2.HorizontalPodAutoscalerSpec `json:"hpAutoscaler,omitempty"`

	// +optional
	TopologySpreadConstraints []v1.TopologySpreadConstraint `json:"topologySpreadConstraints,omitempty"`

	// +optional
	VolumeClaimTemplates []v1.PersistentVolumeClaim `json:"volumeClaimTemplates,omitempty"`
	// +optional
	VolumeMounts []v1.VolumeMount `json:"volumeMounts,omitempty"`
	// +optional
	Volumes []v1.Volume `json:"volumes,omitempty"`
}

type ZookeeperSpec struct {
	Type string          `json:"type"`
	Spec json.RawMessage `json:"spec"`
}

type MetadataStoreSpec struct {
	Type string          `json:"type"`
	Spec json.RawMessage `json:"spec"`
}

type DeepStorageSpec struct {
	Type string          `json:"type"`
	Spec json.RawMessage `json:"spec"`
}

// These are valid conditions of a druid Node
const (
	// DruidClusterReady indicates the underlying druid objects is fully deployed
	// Underlying pods are able to service requests
	DruidClusterReady DruidNodeConditionType = "DruidClusterReady"
	// DruidNodeRollingUpgrade means that Druid Node is rolling update.
	DruidNodeRollingUpdate DruidNodeConditionType = "DruidNodeRollingUpdate"
	// DruidNodeError indicates the DruidNode is in an error state.
	DruidNodeErrorState DruidNodeConditionType = "DruidNodeErrorState"
)

type DruidNodeConditionType string

type DruidNodeTypeStatus struct {
	DruidNode                string                 `json:"druidNode,omitempty"`
	DruidNodeConditionStatus v1.ConditionStatus     `json:"druidNodeConditionStatus,omitempty"`
	DruidNodeConditionType   DruidNodeConditionType `json:"druidNodeConditionType,omitempty"`
	Reason                   string                 `json:"reason,omitempty"`
}

// DruidStatus defines the observed state of Druid
type DruidClusterStatus struct {
	// INSERT ADDITIONAL STATUS FIELD - define observed state of cluster
	// Important: Run "make" to regenerate code after modifying this file
	DruidNodeStatus        DruidNodeTypeStatus `json:"druidNodeStatus,omitempty"`
	StatefulSets           []string            `json:"statefulSets,omitempty"`
	Deployments            []string            `json:"deployments,omitempty"`
	Services               []string            `json:"services,omitempty"`
	ConfigMaps             []string            `json:"configMaps,omitempty"`
	PodDisruptionBudgets   []string            `json:"podDisruptionBudgets,omitempty"`
	Ingress                []string            `json:"ingress,omitempty"`
	HPAutoScalers          []string            `json:"hpAutoscalers,omitempty"`
	Pods                   []string            `json:"pods,omitempty"`
	PersistentVolumeClaims []string            `json:"persistentVolumeClaims,omitempty"`
}

// +kubebuilder:object:root=true
// +kubebuilder:subresource:status
// Druid is the Schema for the druids API
type Druid struct {
	metav1.TypeMeta   `json:",inline"`
	metav1.ObjectMeta `json:"metadata,omitempty"`

	Spec   DruidSpec          `json:"spec"`
	Status DruidClusterStatus `json:"status,omitempty"`
}

// +kubebuilder:object:root=true

// DruidList contains a list of Druid
type DruidList struct {
	metav1.TypeMeta `json:",inline"`
	metav1.ListMeta `json:"metadata,omitempty"`
	Items           []Druid `json:"items"`
}

func init() {
	SchemeBuilder.Register(&Druid{}, &DruidList{})
}<|MERGE_RESOLUTION|>--- conflicted
+++ resolved
@@ -105,12 +105,8 @@
 	// +optional
 	DeleteOrphanPvc bool `json:"deleteOrphanPvc"`
 
-<<<<<<< HEAD
-	// Required: Command to be run on container start
-=======
 	// Path to druid start script to be run on container start
 	// +required
->>>>>>> d0c9e608
 	StartScript string `json:"startScript"`
 
 	// Optional: bash/sh entry arg. Set startScript to `sh` or `bash` to customize entryArg
@@ -238,20 +234,12 @@
 	Zookeeper *ZookeeperSpec `json:"zookeeper,omitempty"`
 	// +optional
 	MetadataStore *MetadataStoreSpec `json:"metadataStore,omitempty"`
-<<<<<<< HEAD
+	// +optional
 	DeepStorage   *DeepStorageSpec   `json:"deepStorage,omitempty"`
 
 	// Optional: Custom Dimension Map Path for statsd emitter
 	DimensionsMapPath   string `json:"metricDimensions.json,omitempty"`
 	KafkaPropertiesPath string `json:"kafka.properties,omitempty"`
-=======
-	// +optional
-	DeepStorage *DeepStorageSpec `json:"deepStorage,omitempty"`
-
-	// Custom Dimension Map Path for statsd emitter
-	// +optional
-	DimensionsMapPath string `json:"metricDimensions.json,omitempty"`
->>>>>>> d0c9e608
 }
 
 type DruidNodeSpec struct {
@@ -310,18 +298,11 @@
 	// +optional
 	Affinity *v1.Affinity `json:"affinity,omitempty"`
 
-<<<<<<< HEAD
-	// Optional: node selector to be used by Druid statefulsets
+	// Node selector to be used by Druid statefulsets
+	// +optional
 	NodeSelector map[string]string `json:"nodeSelector,omitempty"`
 
-	// Optional: terminationGracePeriod
-=======
-	// Node selector to be used by Druid statefulsets
-	// +optional
-	NodeSelector map[string]string `json:"nodeSelector,omitempty"`
-
-	// +optional
->>>>>>> d0c9e608
+	// +optional
 	TerminationGracePeriodSeconds *int64 `json:"terminationGracePeriodSeconds,omitempty"`
 
 	// Extra ports to be added to pod spec
