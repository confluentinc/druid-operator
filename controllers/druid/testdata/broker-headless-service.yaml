apiVersion: v1
kind: Service
metadata:
  annotations:
    druidOpResourceHash: 5zzzIiXTlupyCeyb/P8llEZN1Ag=
  creationTimestamp: null
  labels:
    app: druid
    druid_cr: druid-test
<<<<<<< HEAD
    nodeSpecUniqueStr: brokers
  name: brokers
=======
    nodeSpecUniqueStr: druid-druid-test-brokers
    component: broker
  name: druid-druid-test-brokers
>>>>>>> 264bcfa1
  namespace: test-namespace
spec:
  clusterIP: None
  ports:
    - name: service-port
      port: 8080
      targetPort: 8080
  selector:
    app: druid
    druid_cr: druid-test
    nodeSpecUniqueStr: druid-druid-test-brokers
    component: broker
  type: ClusterIP
status:
  loadBalancer: {}<|MERGE_RESOLUTION|>--- conflicted
+++ resolved
@@ -7,14 +7,9 @@
   labels:
     app: druid
     druid_cr: druid-test
-<<<<<<< HEAD
     nodeSpecUniqueStr: brokers
   name: brokers
-=======
-    nodeSpecUniqueStr: druid-druid-test-brokers
     component: broker
-  name: druid-druid-test-brokers
->>>>>>> 264bcfa1
   namespace: test-namespace
 spec:
   clusterIP: None
@@ -25,7 +20,7 @@
   selector:
     app: druid
     druid_cr: druid-test
-    nodeSpecUniqueStr: druid-druid-test-brokers
+    nodeSpecUniqueStr: brokers
     component: broker
   type: ClusterIP
 status:
