# Build the manager binary
<<<<<<< HEAD
FROM golang:1.20.6 as builder
=======
FROM golang:1.19 as builder
ARG TARGETOS
ARG TARGETARCH
>>>>>>> 1607d8a6

WORKDIR /workspace
# Copy the Go Modules manifests
COPY go.mod go.mod
COPY go.sum go.sum
# cache deps before building and copying source so that we don't need to re-download as much
# and so that source changes don't invalidate our downloaded layer
RUN go mod download

<<<<<<< HEAD
# Install Kubebuilder
ARG OS_ARCH=amd64
ARG KUBEBUILDER_VERSION=2.3.1
RUN curl -L -O "https://github.com/kubernetes-sigs/kubebuilder/releases/download/v${KUBEBUILDER_VERSION}/kubebuilder_${KUBEBUILDER_VERSION}_linux_${OS_ARCH}.tar.gz"
RUN tar -zxvf kubebuilder_${KUBEBUILDER_VERSION}_linux_${OS_ARCH}.tar.gz
RUN mv kubebuilder_${KUBEBUILDER_VERSION}_linux_${OS_ARCH} kubebuilder && mv kubebuilder /usr/local/
RUN export PATH=$PATH:/usr/local/kubebuilder/bin
RUN export KUBEBUILDER_ASSETS=/usr/local/kubebuilder/bin

COPY . .
=======
# Copy the go source
COPY main.go main.go
COPY apis/ apis/
COPY controllers/ controllers/
>>>>>>> 1607d8a6

# Build
# the GOARCH has not a default value to allow the binary be built according to the host where the command
# was called. For example, if we call make docker-build in a local env which has the Apple Silicon M1 SO
# the docker BUILDPLATFORM arg will be linux/arm64 when for Apple x86 it will be linux/amd64. Therefore,
# by leaving it empty we can ensure that the container and binary shipped on it will have the same platform.
RUN CGO_ENABLED=0 GOOS=${TARGETOS:-linux} GOARCH=${TARGETARCH} go build -a -o manager main.go

# Use distroless as minimal base image to package the manager binary
# Refer to https://github.com/GoogleContainerTools/distroless for more details
FROM gcr.io/distroless/static:nonroot
WORKDIR /
COPY --from=builder /workspace/manager .
USER 65532:65532

ENTRYPOINT ["/manager"]<|MERGE_RESOLUTION|>--- conflicted
+++ resolved
@@ -1,11 +1,7 @@
 # Build the manager binary
-<<<<<<< HEAD
 FROM golang:1.20.6 as builder
-=======
-FROM golang:1.19 as builder
 ARG TARGETOS
 ARG TARGETARCH
->>>>>>> 1607d8a6
 
 WORKDIR /workspace
 # Copy the Go Modules manifests
@@ -15,23 +11,10 @@
 # and so that source changes don't invalidate our downloaded layer
 RUN go mod download
 
-<<<<<<< HEAD
-# Install Kubebuilder
-ARG OS_ARCH=amd64
-ARG KUBEBUILDER_VERSION=2.3.1
-RUN curl -L -O "https://github.com/kubernetes-sigs/kubebuilder/releases/download/v${KUBEBUILDER_VERSION}/kubebuilder_${KUBEBUILDER_VERSION}_linux_${OS_ARCH}.tar.gz"
-RUN tar -zxvf kubebuilder_${KUBEBUILDER_VERSION}_linux_${OS_ARCH}.tar.gz
-RUN mv kubebuilder_${KUBEBUILDER_VERSION}_linux_${OS_ARCH} kubebuilder && mv kubebuilder /usr/local/
-RUN export PATH=$PATH:/usr/local/kubebuilder/bin
-RUN export KUBEBUILDER_ASSETS=/usr/local/kubebuilder/bin
-
-COPY . .
-=======
 # Copy the go source
 COPY main.go main.go
 COPY apis/ apis/
 COPY controllers/ controllers/
->>>>>>> 1607d8a6
 
 # Build
 # the GOARCH has not a default value to allow the binary be built according to the host where the command
